# https://dev.azure.com/home-assistant

trigger:
  batch: true
  branches:
    include:
    - dev
  tags:
    include:
    - '*'

variables:
  - name: versionBuilder
    value: '3.2'
  - name: versionWheels
    value: '0.3'
  - group: docker
  - group: wheels
  - group: github

jobs:

- job: 'Wheels'
  condition: eq(variables['Build.SourceBranchName'], 'dev')
  timeoutInMinutes: 360
  pool:
    vmImage: 'ubuntu-16.04'
  strategy:
    maxParallel: 3
    matrix:
      amd64:
        buildArch: 'amd64'
      i386:
        buildArch: 'i386'
      armhf:
        buildArch: 'armhf'
      armv7:
        buildArch: 'armv7'
      aarch64:
        buildArch: 'aarch64'
  steps:
  - script: |
      sudo apt-get update
      sudo apt-get install -y --no-install-recommends \
        qemu-user-static \
        binfmt-support
      
      sudo mount binfmt_misc -t binfmt_misc /proc/sys/fs/binfmt_misc
      sudo update-binfmts --enable qemu-arm
      sudo update-binfmts --enable qemu-aarch64
    displayName: 'Initial cross build'
  - script: |
      mkdir -p .ssh
      echo -e "-----BEGIN RSA PRIVATE KEY-----\n$(wheelsSSH)\n-----END RSA PRIVATE KEY-----" >> .ssh/id_rsa
      ssh-keyscan -H $(wheelsHost) >> .ssh/known_hosts
      chmod 600 .ssh/*
    displayName: 'Install ssh key'
  - script: sudo docker pull homeassistant/$(buildArch)-wheels:$(versionWheels)
    displayName: 'Install wheels builder'
  - script: |
      cp requirements_all.txt requirements_hassio.txt

      # Enable because we can build it
      sed -i "s|# pytradfri|pytradfri|g" requirements_hassio.txt
      sed -i "s|# pybluez|pybluez|g" requirements_hassio.txt
      sed -i "s|# bluepy|bluepy|g" requirements_hassio.txt
      sed -i "s|# beacontools|beacontools|g" requirements_hassio.txt
      sed -i "s|# RPi.GPIO|RPi.GPIO|g" requirements_hassio.txt
      sed -i "s|# raspihats|raspihats|g" requirements_hassio.txt
      sed -i "s|# rpi-rf|rpi-rf|g" requirements_hassio.txt
      sed -i "s|# blinkt|blinkt|g" requirements_hassio.txt
      sed -i "s|# fritzconnection|fritzconnection|g" requirements_hassio.txt
      sed -i "s|# pyuserinput|pyuserinput|g" requirements_hassio.txt
      sed -i "s|# evdev|evdev|g" requirements_hassio.txt
      sed -i "s|# smbus-cffi|smbus-cffi|g" requirements_hassio.txt
      sed -i "s|# i2csense|i2csense|g" requirements_hassio.txt
      sed -i "s|# python-eq3bt|python-eq3bt|g" requirements_hassio.txt
      sed -i "s|# pycups|pycups|g" requirements_hassio.txt
      sed -i "s|# homekit|homekit|g" requirements_hassio.txt
      sed -i "s|# decora_wifi|decora_wifi|g" requirements_hassio.txt
      sed -i "s|# decora|decora|g" requirements_hassio.txt
      sed -i "s|# PySwitchbot|PySwitchbot|g" requirements_hassio.txt
      sed -i "s|# pySwitchmate|pySwitchmate|g" requirements_hassio.txt

      # Disable because of error
      sed -i "s|insteonplm|# insteonplm|g" requirements_hassio.txt
    displayName: 'Prepare requirements files for Hass.io'
  - script: |
      sudo docker run --rm -v $(pwd):/data:ro -v $(pwd)/.ssh:/root/.ssh:rw \
        homeassistant/$(buildArch)-wheels:$(versionWheels) \
        --apk "build-base;cmake;git;linux-headers;bluez-dev;libffi-dev;openssl-dev;glib-dev;eudev-dev;libxml2-dev;libxslt-dev;libpng-dev;libjpeg-turbo-dev;tiff-dev;autoconf;automake;cups-dev;linux-headers;gmp-dev;mpfr-dev;mpc1-dev;ffmpeg-dev" \
        --index https://wheels.hass.io \
        --requirement requirements_hassio.txt \
        --upload rsync \
        --remote wheels@$(wheelsHost):/opt/wheels
    displayName: 'Run wheels build'


- job: 'Release'
  condition: startsWith(variables['Build.SourceBranch'], 'refs/tags')
  timeoutInMinutes: 120
  pool:
    vmImage: 'ubuntu-16.04'
  strategy:
    maxParallel: 5
    matrix:
      amd64:
        buildArch: 'amd64'
        buildMachine: 'qemux86-64,intel-nuc'
      i386:
        buildArch: 'i386'
        buildMachine: 'qemux86'
      armhf:
        buildArch: 'armhf'
        buildMachine: 'qemuarm,raspberrypi'
      armv7:
        buildArch: 'armv7'
        buildMachine: 'raspberrypi2,raspberrypi3,odroid-xu,tinker'
      aarch64:
        buildArch: 'aarch64'
        buildMachine: 'qemuarm-64,raspberrypi3-64,odroid-c2,orangepi-prime'
  steps:
  - script: sudo docker login -u $(dockerUser) -p $(dockerPassword)
    displayName: 'Docker hub login'
  - script: sudo docker pull homeassistant/amd64-builder:$(versionBuilder)
    displayName: 'Install Builder'
  - script: |
      set -e

      sudo docker run --rm --privileged \
        -v ~/.docker:/root/.docker \
        -v /run/docker.sock:/run/docker.sock:rw \
        homeassistant/amd64-builder:$(versionBuilder) \
        --homeassistant $(Build.SourceBranchName) "--$(buildArch)" \
        -r https://github.com/home-assistant/hassio-homeassistant \
        -t generic --docker-hub homeassistant

      sudo docker run --rm --privileged \
        -v ~/.docker:/root/.docker \
        -v /run/docker.sock:/run/docker.sock:rw \
        homeassistant/amd64-builder:$(versionBuilder) \
        --homeassistant-machine "$(Build.SourceBranchName)=$(buildMachine)" \
        -r https://github.com/home-assistant/hassio-homeassistant \
        -t machine --docker-hub homeassistant
    displayName: 'Build Release'


- job: 'ReleasePublish'
  condition: and(startsWith(variables['Build.SourceBranch'], 'refs/tags'), succeeded('Release'))
  dependsOn:
    - 'Release'
  pool:
    vmImage: 'ubuntu-16.04'
  steps:
  - script: |
      sudo apt-get install -y --no-install-recommends \
        git jq

      git config --global user.name "Pascal Vizeli"
      git config --global user.email "pvizeli@syshack.ch"
      git config --global credential.helper store

<<<<<<< HEAD
      echo "https://$(githubToken):x-oauth-basic@github.com" > $HOME\.git-credentials
=======
      echo "https://$(githubToken):x-oauth-basic@github.com > $HOME\.git-credentials
>>>>>>> 584bfbaa
    displayName: 'Install requirements'
  - script: |
      set -e

      version="$(Build.SourceBranchName)"

      git clone https://github.com/home-assistant/hassio-version
      cd hassio-version

      dev_version="$(jq --raw-output '.homeassistant.default' dev.json)"
      beta_version="$(jq --raw-output '.homeassistant.default' beta.json)"
      stable_version="$(jq --raw-output '.homeassistant.default' stable.json)"

      if [[ "$version" =~ b ]]; then
        sed -i "s|$dev_version|$version|g" dev.json
        sed -i "s|$beta_version|$version|g" beta.json
      else
        sed -i "s|$dev_version|$version|g" dev.json
        sed -i "s|$beta_version|$version|g" beta.json
        sed -i "s|$stable_version|$version|g" stable.json
      fi

      git commit -am "Bump Home Assistant $version"
      git push<|MERGE_RESOLUTION|>--- conflicted
+++ resolved
@@ -44,7 +44,7 @@
       sudo apt-get install -y --no-install-recommends \
         qemu-user-static \
         binfmt-support
-      
+
       sudo mount binfmt_misc -t binfmt_misc /proc/sys/fs/binfmt_misc
       sudo update-binfmts --enable qemu-arm
       sudo update-binfmts --enable qemu-aarch64
@@ -160,11 +160,7 @@
       git config --global user.email "pvizeli@syshack.ch"
       git config --global credential.helper store
 
-<<<<<<< HEAD
       echo "https://$(githubToken):x-oauth-basic@github.com" > $HOME\.git-credentials
-=======
-      echo "https://$(githubToken):x-oauth-basic@github.com > $HOME\.git-credentials
->>>>>>> 584bfbaa
     displayName: 'Install requirements'
   - script: |
       set -e
